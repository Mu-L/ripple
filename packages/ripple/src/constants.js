--- conflicted
+++ resolved
@@ -1,9 +1,6 @@
 export const TEMPLATE_FRAGMENT = 1;
 export const TEMPLATE_USE_IMPORT_NODE = 1 << 1;
 export const IS_CONTROLLED = 1 << 2;
-<<<<<<< HEAD
 export const IS_INDEXED = 1 << 3;
-=======
 export const TEMPLATE_SVG_NAMESPACE = 1 << 3;
 export const TEMPLATE_MATHML_NAMESPACE = 1 << 4;
->>>>>>> 6ecaca20
