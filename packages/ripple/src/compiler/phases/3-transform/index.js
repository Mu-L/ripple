--- conflicted
+++ resolved
@@ -3,16 +3,13 @@
 import { print } from 'esrap';
 import tsx from 'esrap/languages/tsx';
 import * as b from '../../../utils/builders.js';
-<<<<<<< HEAD
-import { IS_CONTROLLED, IS_INDEXED, TEMPLATE_FRAGMENT } from '../../../constants.js';
-=======
 import {
   IS_CONTROLLED,
+  IS_INDEXED,
   TEMPLATE_FRAGMENT,
   TEMPLATE_SVG_NAMESPACE,
   TEMPLATE_MATHML_NAMESPACE,
 } from '../../../constants.js';
->>>>>>> 6ecaca20
 import { sanitize_template_string } from '../../../utils/sanitize_template_string.js';
 import {
   build_hoisted_params,
