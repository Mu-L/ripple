--- conflicted
+++ resolved
@@ -1381,25 +1381,6 @@
 	// Always add parentheses, even if no parameters
 	if (node.params && node.params.length > 0) {
 		const paramDocs = path.map(print, 'params');
-<<<<<<< HEAD
-		const singleParam = node.params.length === 1;
-		const firstParamNode = node.params[0];
-		const isDestructuredParam = firstParamNode && firstParamNode.type === 'ObjectPattern';
-
-		if (singleParam && isDestructuredParam) {
-			signatureParts.push(group(concat(['(', paramDocs[0], ')'])));
-		} else {
-			const joinedParams = join(concat([',', line]), paramDocs);
-			const lastParam = node.params[node.params.length - 1];
-			const shouldAddTrailingComma =
-				options.trailingComma === 'all' && lastParam && lastParam.type !== 'RestElement';
-			const trailingCommaDoc = shouldAddTrailingComma ? ifBreak(',', '') : '';
-			const paramsDoc = group(
-				concat(['(', indent(concat([softline, joinedParams, trailingCommaDoc])), softline, ')']),
-			);
-			signatureParts.push(paramsDoc);
-		}
-=======
 		const lastParam = node.params[node.params.length - 1];
 		// Don't add trailing comma if the last param has a type annotation, since the
 		// type annotation is part of the parameter formatting but isn't a separate param
@@ -1418,7 +1399,6 @@
 		signatureParts.push(
 			group(['(', paramsPart, ')'])
 		);
->>>>>>> ae1be43d
 	} else {
 		signatureParts.push('()');
 	}
@@ -2595,33 +2575,13 @@
 	if (node.typeAnnotation) {
 		const typeAnn = node.typeAnnotation.typeAnnotation;
 
-<<<<<<< HEAD
-	// For broken variant, format the type annotation in multiline style
-	// Extract and reformat TSTypeLiteral members if that's what we have
-	let brokenTypeAnnotation = printedTypeAnnotation;
-	if (
-		node.typeAnnotation &&
-		node.typeAnnotation.typeAnnotation &&
-		node.typeAnnotation.typeAnnotation.type === 'TSTypeLiteral'
-	) {
-		const typeLiteral = node.typeAnnotation.typeAnnotation;
-		if (typeLiteral.members && typeLiteral.members.length > 0) {
-			const memberDocs = path.call(
-=======
 		// If it's a TSTypeLiteral, format both object and type
 		if (typeAnn && typeAnn.type === 'TSTypeLiteral') {
 			const typeMembers = path.call(
->>>>>>> ae1be43d
 				(path) => path.map(print, 'members'),
 				'typeAnnotation',
 				'typeAnnotation',
 			);
-<<<<<<< HEAD
-			const multilineMembers = memberDocs.map((member) => concat([member, ';']));
-			brokenTypeAnnotation = group(
-				concat(['{', indent(concat([hardline, join(hardline, multilineMembers)])), hardline, '}']),
-			);
-=======
 
 			// Use softline for proper spacing - will become space when inline, line when breaking
 			// Format type members with semicolons between AND after the last member
@@ -2645,7 +2605,6 @@
 
 				// Return combined
 			return concat([objectDoc, ': ', typeDoc]);
->>>>>>> ae1be43d
 		}
 
 		// For other type annotations, just concatenate
@@ -2666,9 +2625,6 @@
 		return concat([objectContent, ': ', path.call(print, 'typeAnnotation')]);
 	}
 
-<<<<<<< HEAD
-	const brokenVariant = group(concat([objectContent, ': ', brokenTypeAnnotation]));
-=======
 	// No type annotation - just format the object pattern
 	const objectContent = group(
 		concat([
@@ -2684,7 +2640,6 @@
 			'}',
 		]),
 	);
->>>>>>> ae1be43d
 
 	return objectContent;
 }
